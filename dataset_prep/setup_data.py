--- conflicted
+++ resolved
@@ -8,7 +8,6 @@
 
 
 def main():
-<<<<<<< HEAD
     parser = argparse.ArgumentParser(description="Download text datasets")
     parser.add_argument(
         "--dataset", 
@@ -20,12 +19,6 @@
     parser.add_argument("--data_dir", type=Path, default=Path(".data"))
     parser.add_argument("--seed", type=int, default=42)
     args = parser.parse_args()
-    
-    # Expand 'all' to all datasets
-    if 'all' in args.dataset:
-        datasets = ['ag_news', 'imdb', 'amazon', 'yelp', 'dbpedia']
-    else:
-        datasets = args.dataset
     
     downloaders = {
         'ag_news': AGNewsDownloader,
@@ -42,36 +35,6 @@
         downloaders[dataset](args.data_dir, args.seed).download_and_prepare()
     
     print("Done! Run: python run_text.py --dataset <dataset_name>")
-=======
-    """Main setup function."""
-    logger.info("=== Text AutoML Dataset Setup ===")
-    
-    # Step 1: Check and install requirements
-    logger.info("\n1. Checking requirements...")
-    # if not check_and_install_requirements():
-    #     logger.error("Failed to install required packages")
-    #     return 1
-    
-    # Step 2: Download datasets
-    logger.info("\n2. Downloading datasets...")
-    if not download_datasets():
-        logger.error("Dataset download failed")
-        return 1
-    
-    # Step 3: Verify downloads
-    logger.info("\n3. Verifying downloads...")
-    if not verify_downloads():
-        logger.error("Dataset verification failed")
-        return 1
-    
-    logger.info("\n🎉 Setup completed successfully!")
-    logger.info("You can now run your AutoML experiments with:")
-    logger.info("  python run_text.py --dataset ag_news")
-    logger.info("  python run_text.py --dataset imdb")
-    logger.info("  python run_text.py --dataset amazon")
-    
-    return 0
->>>>>>> 2429aa49
 
 
 if __name__ == "__main__":
